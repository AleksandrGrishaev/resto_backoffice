{
  "name": "backoffice",
  "private": true,
<<<<<<< HEAD
  "version": "0.0.3",
=======
  "version": "0.0.4",
>>>>>>> b5a9ca96
  "type": "module",
  "scripts": {
    "dev": "vite",
    "build": "vue-tsc --project tsconfig.app.json --noEmit && vite build",
    "preview": "vite preview",
    "prepare": "husky install",
    "format": "prettier --write \"src/**/*.{vue,js,ts,scss}\"",
    "lint": "eslint --ext .vue,.js,.ts,.cjs,.mjs --ignore-path .gitignore .",
    "lint:fix": "eslint --ext .vue,.js,.ts,.cjs,.mjs --ignore-path .gitignore . --fix",
    "lint-staged": "lint-staged",
    "release": "sh release.sh"
  },
  "lint-staged": {
    "*.{vue,js,ts,cjs,mjs}": [
      "eslint --fix"
    ],
    "*.{json,css,scss,md}": [
      "prettier --write"
    ]
  },
  "resolutions": {
    "@mdi/font": "^7.0.0"
  },
  "dependencies": {
    "@fortawesome/fontawesome-free": "^6.7.1",
    "@mdi/font": "^7.0.0",
    "date-fns": "^2.30.0",
    "date-fns-tz": "^2.0.0",
    "pinia": "^2.2.6",
    "vue": "^3.5.12",
    "vue-router": "4",
    "vuetify": "^3.7.4"
  },
  "devDependencies": {
    "@commitlint/cli": "^19.6.0",
    "@commitlint/config-conventional": "^19.6.0",
    "@commitlint/types": "^19.5.0",
    "@eslint/eslintrc": "^3.2.0",
    "@types/date-fns": "^2.6.3",
    "@types/eslint": "^9.6.1",
    "@types/node": "^22.9.3",
    "@typescript-eslint/eslint-plugin": "6.21.0",
    "@typescript-eslint/parser": "6.21.0",
    "@vitejs/plugin-vue": "^5.1.4",
    "@vue/eslint-config-prettier": "9.0.0",
    "@vue/eslint-config-typescript": "12.0.0",
    "eslint": "8.56.0",
    "eslint-plugin-prettier": "5.2.1",
    "eslint-plugin-vue": "^9.31.0",
    "espree": "^10.3.0",
    "husky": "^8.0.0",
    "lint-staged": "^15.2.10",
    "prettier": "3.3.3",
    "sass": "^1.81.0",
    "terser": "^5.36.0",
    "ts-node": "^10.9.2",
    "typescript": "~5.3.3",
    "vite": "^5.4.10",
    "vue-eslint-parser": "^9.4.3",
    "vue-tsc": "^2.1.8"
  }
}<|MERGE_RESOLUTION|>--- conflicted
+++ resolved
@@ -1,11 +1,7 @@
 {
   "name": "backoffice",
   "private": true,
-<<<<<<< HEAD
-  "version": "0.0.3",
-=======
   "version": "0.0.4",
->>>>>>> b5a9ca96
   "type": "module",
   "scripts": {
     "dev": "vite",
